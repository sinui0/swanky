--- conflicted
+++ resolved
@@ -9,15 +9,9 @@
 //!
 pub mod base_svole;
 pub mod copee;
-<<<<<<< HEAD
 pub mod svole_ext;
 /// sVole related helper functions.
 pub mod svole_utils;
-=======
-/// sVole related helper functions.
-pub mod svole_utils;
-
->>>>>>> e30944dd
 use crate::errors::Error;
 use rand_core::{CryptoRng, RngCore};
 use scuttlebutt::{field::FiniteField as FF, AbstractChannel};
